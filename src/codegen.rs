--- conflicted
+++ resolved
@@ -12,11 +12,7 @@
 #[derive(Clone, Copy, Debug)]
 pub struct RegisterId(usize);
 
-<<<<<<< HEAD
-#[derive(Debug, PartialEq)]
-=======
 #[derive(Debug, PartialEq, Clone, Copy)]
->>>>>>> 5057fb1e
 pub enum ValueType {
     Unknown,
     Void,
@@ -232,12 +228,7 @@
         self.instructions.push(Instruction::JMP(location))
     }
 
-<<<<<<< HEAD
-    pub fn eval(&mut self) -> &Value {
-        let mut output = RegisterId(0);
-=======
     pub fn eval(&mut self) -> (i64, ValueType) {
->>>>>>> 5057fb1e
         let mut instruction_pointer = 0;
         let length = self.instructions.len();
 
@@ -328,14 +319,10 @@
             }
         }
 
-<<<<<<< HEAD
-        &self.registers[output.0]
-=======
         (
             self.register_values[self.return_value.0],
             self.register_types[self.return_value.0],
         )
->>>>>>> 5057fb1e
     }
 
     pub fn debug_print(&self) {
